--- conflicted
+++ resolved
@@ -319,13 +319,9 @@
 		return kvmIsUsable()
 	case vc.AcrnHypervisor:
 		return acrnIsUsable()
-<<<<<<< HEAD
-	case "remote":
+	case vc.RemoteHypervisor:
 		return nil
-	case "mock":
-=======
 	case vc.MockHypervisor:
->>>>>>> 40c69043
 		return nil
 	default:
 		return fmt.Errorf("archHostCanCreateVMContainer: Unknown hypervisor type %s", hypervisorType)
