--- conflicted
+++ resolved
@@ -118,44 +118,6 @@
 )
 
 const (
-<<<<<<< HEAD
-	grpcCheckRequest             = "grpc.CheckRequest"
-	grpcExecProcessRequest       = "grpc.ExecProcessRequest"
-	grpcCreateSandboxRequest     = "grpc.CreateSandboxRequest"
-	grpcDestroySandboxRequest    = "grpc.DestroySandboxRequest"
-	grpcCreateContainerRequest   = "grpc.CreateContainerRequest"
-	grpcStartContainerRequest    = "grpc.StartContainerRequest"
-	grpcRemoveContainerRequest   = "grpc.RemoveContainerRequest"
-	grpcSignalProcessRequest     = "grpc.SignalProcessRequest"
-	grpcUpdateRoutesRequest      = "grpc.UpdateRoutesRequest"
-	grpcUpdateInterfaceRequest   = "grpc.UpdateInterfaceRequest"
-	grpcListInterfacesRequest    = "grpc.ListInterfacesRequest"
-	grpcListRoutesRequest        = "grpc.ListRoutesRequest"
-	grpcAddARPNeighborsRequest   = "grpc.AddARPNeighborsRequest"
-	grpcOnlineCPUMemRequest      = "grpc.OnlineCPUMemRequest"
-	grpcUpdateContainerRequest   = "grpc.UpdateContainerRequest"
-	grpcWaitProcessRequest       = "grpc.WaitProcessRequest"
-	grpcTtyWinResizeRequest      = "grpc.TtyWinResizeRequest"
-	grpcWriteStreamRequest       = "grpc.WriteStreamRequest"
-	grpcCloseStdinRequest        = "grpc.CloseStdinRequest"
-	grpcStatsContainerRequest    = "grpc.StatsContainerRequest"
-	grpcPauseContainerRequest    = "grpc.PauseContainerRequest"
-	grpcResumeContainerRequest   = "grpc.ResumeContainerRequest"
-	grpcPullImageRequest         = "grpc.PullImageRequest"
-	grpcReseedRandomDevRequest   = "grpc.ReseedRandomDevRequest"
-	grpcGuestDetailsRequest      = "grpc.GuestDetailsRequest"
-	grpcMemHotplugByProbeRequest = "grpc.MemHotplugByProbeRequest"
-	grpcCopyFileRequest          = "grpc.CopyFileRequest"
-	grpcSetGuestDateTimeRequest  = "grpc.SetGuestDateTimeRequest"
-	grpcGetOOMEventRequest       = "grpc.GetOOMEventRequest"
-	grpcGetMetricsRequest        = "grpc.GetMetricsRequest"
-	grpcAddSwapRequest           = "grpc.AddSwapRequest"
-	grpcVolumeStatsRequest       = "grpc.VolumeStatsRequest"
-	grpcResizeVolumeRequest      = "grpc.ResizeVolumeRequest"
-	grpcGetIPTablesRequest       = "grpc.GetIPTablesRequest"
-	grpcSetIPTablesRequest       = "grpc.SetIPTablesRequest"
-	grpcSetPolicyRequest         = "grpc.SetPolicyRequest"
-=======
 	grpcCheckRequest                          = "grpc.CheckRequest"
 	grpcExecProcessRequest                    = "grpc.ExecProcessRequest"
 	grpcCreateSandboxRequest                  = "grpc.CreateSandboxRequest"
@@ -193,7 +155,7 @@
 	grpcGetIPTablesRequest                    = "grpc.GetIPTablesRequest"
 	grpcSetIPTablesRequest                    = "grpc.SetIPTablesRequest"
 	grpcPullImageRequest                      = "grpc.PullImageRequest"
->>>>>>> 338e18e4
+	grpcSetPolicyRequest                      = "grpc.SetPolicyRequest"
 )
 
 // newKataAgent returns an agent from an agent type.
@@ -2135,13 +2097,11 @@
 	k.reqHandlers[grpcSetIPTablesRequest] = func(ctx context.Context, req interface{}) (interface{}, error) {
 		return k.client.AgentServiceClient.SetIPTables(ctx, req.(*grpc.SetIPTablesRequest))
 	}
-<<<<<<< HEAD
+	k.reqHandlers[grpcRemoveStaleVirtiofsShareMountsRequest] = func(ctx context.Context, req interface{}) (interface{}, error) {
+		return k.client.AgentServiceClient.RemoveStaleVirtiofsShareMounts(ctx, req.(*grpc.RemoveStaleVirtiofsShareMountsRequest))
+	}
 	k.reqHandlers[grpcSetPolicyRequest] = func(ctx context.Context, req interface{}) (interface{}, error) {
 		return k.client.AgentServiceClient.SetPolicy(ctx, req.(*grpc.SetPolicyRequest))
-=======
-	k.reqHandlers[grpcRemoveStaleVirtiofsShareMountsRequest] = func(ctx context.Context, req interface{}) (interface{}, error) {
-		return k.client.AgentServiceClient.RemoveStaleVirtiofsShareMounts(ctx, req.(*grpc.RemoveStaleVirtiofsShareMountsRequest))
->>>>>>> 338e18e4
 	}
 }
 
