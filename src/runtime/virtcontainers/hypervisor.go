// Copyright (c) 2016 Intel Corporation
//
// SPDX-License-Identifier: Apache-2.0
//

package virtcontainers

import (
	"bufio"
	"context"
	"fmt"
	"os"
	"runtime"
	"strings"

	"github.com/pkg/errors"

	"github.com/kata-containers/kata-containers/src/runtime/pkg/device/config"
	"github.com/kata-containers/kata-containers/src/runtime/pkg/govmm"
	hv "github.com/kata-containers/kata-containers/src/runtime/pkg/hypervisors"
	"github.com/kata-containers/kata-containers/src/runtime/virtcontainers/types"

	"github.com/sirupsen/logrus"
)

// HypervisorType describes an hypervisor type.
type HypervisorType string

type Operation int

const (
	AddDevice Operation = iota
	RemoveDevice
)

const (
	// FirecrackerHypervisor is the FC hypervisor.
	FirecrackerHypervisor HypervisorType = "firecracker"

	// QemuHypervisor is the QEMU hypervisor.
	QemuHypervisor HypervisorType = "qemu"

	// AcrnHypervisor is the ACRN hypervisor.
	AcrnHypervisor HypervisorType = "acrn"

	// ClhHypervisor is the ICH hypervisor.
	ClhHypervisor HypervisorType = "clh"

	// DragonballHypervisor is the Dragonball hypervisor.
	DragonballHypervisor HypervisorType = "dragonball"

	// MockHypervisor is a mock hypervisor for testing purposes
	MockHypervisor HypervisorType = "mock"

	procCPUInfo = "/proc/cpuinfo"

	defaultVCPUs = 1
	// 2 GiB
	defaultMemSzMiB = 2048

	defaultBridges = 1

	defaultBlockDriver = config.VirtioSCSI

	// port numbers below 1024 are called privileged ports. Only a process with
	// CAP_NET_BIND_SERVICE capability may bind to these port numbers.
	vSockPort = 1024

	// Port where the agent will send the logs. Logs are sent through the vsock in cases
	// where the hypervisor has no console.sock, i.e firecracker
	vSockLogsPort = 1025

	// MinHypervisorMemory is the minimum memory required for a VM.
	MinHypervisorMemory = 256

	defaultMsize9p = 8192
)

var (
	hvLogger                   = logrus.WithField("source", "virtcontainers/hypervisor")
	noGuestMemHotplugErr error = errors.New("guest memory hotplug not supported")
)

// In some architectures the maximum number of vCPUs depends on the number of physical cores.
var defaultMaxVCPUs = govmm.MaxVCPUs()

// agnostic list of kernel root parameters for NVDIMM
var commonNvdimmKernelRootParams = []Param{ //nolint: unused, deadcode, varcheck
	{"root", "/dev/pmem0p1"},
	{"rootflags", "dax,data=ordered,errors=remount-ro ro"},
	{"rootfstype", "ext4"},
}

// agnostic list of kernel root parameters for NVDIMM
var commonNvdimmNoDAXKernelRootParams = []Param{ //nolint: unused, deadcode, varcheck
	{"root", "/dev/pmem0p1"},
	{"rootflags", "data=ordered,errors=remount-ro ro"},
	{"rootfstype", "ext4"},
}

// agnostic list of kernel root parameters for virtio-blk
var commonVirtioblkKernelRootParams = []Param{ //nolint: unused, deadcode, varcheck
	{"root", "/dev/vda1"},
	{"rootflags", "data=ordered,errors=remount-ro ro"},
	{"rootfstype", "ext4"},
}

// DeviceType describes a virtualized device type.
type DeviceType int

const (
	// ImgDev is the image device type.
	ImgDev DeviceType = iota

	// FsDev is the filesystem device type.
	FsDev

	// NetDev is the network device type.
	NetDev

	// BlockDev is the block device type.
	BlockDev

	// SerialPortDev is the serial port device type.
	SerialPortDev

	// VSockPCIDev is the vhost vsock PCI device type.
	VSockPCIDev

	// VFIODevice is VFIO device type
	VfioDev

	// VhostuserDev is a Vhost-user device type
	VhostuserDev

	// CPUDevice is CPU device type
	CpuDev

	// MemoryDev is memory device type
	MemoryDev

	// HybridVirtioVsockDev is a hybrid virtio-vsock device supported
	// only on certain hypervisors, like firecracker.
	HybridVirtioVsockDev
)

type MemoryDevice struct {
	Slot   int
	SizeMB int
	Addr   uint64
	Probe  bool
}

// SetHypervisorLogger sets up a logger for the hypervisor part of this pkg
func SetHypervisorLogger(logger *logrus.Entry) {
	fields := hvLogger.Data
	hvLogger = logger.WithFields(fields)
}

// Set sets an hypervisor type based on the input string.
func (hType *HypervisorType) Set(value string) error {
	switch value {
	case "qemu":
		*hType = QemuHypervisor
		return nil
	case "firecracker":
		*hType = FirecrackerHypervisor
		return nil
	case "acrn":
		*hType = AcrnHypervisor
		return nil
	case "clh":
		*hType = ClhHypervisor
		return nil
	case "dragonball":
		*hType = DragonballHypervisor
		return nil
	case "mock":
		*hType = MockHypervisor
		return nil
	default:
		return fmt.Errorf("Unknown hypervisor type %s", value)
	}
}

// String converts an hypervisor type to a string.
func (hType *HypervisorType) String() string {
	switch *hType {
	case QemuHypervisor:
		return string(QemuHypervisor)
	case FirecrackerHypervisor:
		return string(FirecrackerHypervisor)
	case AcrnHypervisor:
		return string(AcrnHypervisor)
	case ClhHypervisor:
		return string(ClhHypervisor)
	case MockHypervisor:
		return string(MockHypervisor)
	default:
		return ""
	}
}

// GetHypervisorSocketTemplate returns the full "template" path to the
// hypervisor socket. If the specified hypervisor doesn't use a socket,
// an empty string is returned.
//
// The returned value is not the actual socket path since this function
// does not create a sandbox. Instead a path is returned with a special
// template value "{ID}" which would be replaced with the real sandbox
// name sandbox creation time.
func GetHypervisorSocketTemplate(hType HypervisorType, config *HypervisorConfig) (string, error) {
	hypervisor, err := NewHypervisor(hType)
	if err != nil {
		return "", err
	}

	if err := hypervisor.setConfig(config); err != nil {
		return "", err
	}

	// Tag that is used to represent the name of a sandbox
	const sandboxID = "{ID}"

	socket, err := hypervisor.GenerateSocket(sandboxID)
	if err != nil {
		return "", err
	}

	var socketPath string

	if hybridVsock, ok := socket.(types.HybridVSock); ok {
		socketPath = hybridVsock.UdsPath
	}

	return socketPath, nil
}

// Param is a key/value representation for hypervisor and kernel parameters.
type Param struct {
	Key   string
	Value string
}

// HypervisorConfig is the hypervisor configuration.
type HypervisorConfig struct {
<<<<<<< HEAD
	customAssets                   map[types.AssetType]*types.Asset
	SeccompSandbox                 string
	KernelPath                     string
	ImagePath                      string
	InitrdPath                     string
	FirmwarePath                   string
	FirmwareVolumePath             string
	MachineAccelerators            string
	CPUFeatures                    string
	HypervisorPath                 string
	HypervisorCtlPath              string
	GuestPreAttestationKeyset      string
	BlockDeviceDriver              string
	HypervisorMachineType          string
	GuestPreAttestationProxy       string
	DevicesStatePath               string
	EntropySource                  string
	SharedFS                       string
	SharedPath                     string
	VirtioFSDaemon                 string
	VirtioFSCache                  string
	FileBackedMemRootDir           string
	VhostUserStorePath             string
	GuestMemoryDumpPath            string
	GuestHookPath                  string
	VMid                           string
	VMStorePath                    string
	RunStorePath                   string
	SELinuxProcessLabel            string
	JailerPath                     string
	MemoryPath                     string
	GuestPreAttestationSecretGuid  string
	GuestPreAttestationSecretType  string
	SEVCertChainPath               string
	JailerPathList                 []string
	EntropySourceList              []string
	VirtioFSDaemonList             []string
	VirtioFSExtraArgs              []string
	EnableAnnotations              []string
	FileBackedMemRootList          []string
	PFlash                         []string
	VhostUserStorePathList         []string
	HypervisorCtlPathList          []string
	KernelParams                   []Param
	Groups                         []uint32
	HypervisorPathList             []string
	HypervisorParams               []Param
	DiskRateLimiterBwOneTimeBurst  int64
	DiskRateLimiterOpsMaxRate      int64
=======
	// customAssets is a map of assets.
	// Each value in that map takes precedence over the configured assets.
	// For example, if there is a value for the "kernel" key in this map,
	// it will be used for the sandbox's kernel path instead of KernelPath.
	customAssets map[types.AssetType]*types.Asset

	// Supplementary group IDs.
	Groups []uint32

	// KernelPath is the guest kernel host path.
	KernelPath string

	// ImagePath is the guest image host path.
	ImagePath string

	// InitrdPath is the guest initrd image host path.
	// ImagePath and InitrdPath cannot be set at the same time.
	InitrdPath string

	// FirmwarePath is the bios host path
	FirmwarePath string

	// FirmwareVolumePath is the configuration volume path for the firmware
	FirmwareVolumePath string

	// MachineAccelerators are machine specific accelerators
	MachineAccelerators string

	// CPUFeatures are cpu specific features
	CPUFeatures string

	// HypervisorPath is the hypervisor executable host path.
	HypervisorPath string

	// HypervisorCtlPath is the hypervisor ctl executable host path.
	HypervisorCtlPath string

	// JailerPath is the jailer executable host path.
	JailerPath string

	// BlockDeviceDriver specifies the driver to be used for block device
	// either VirtioSCSI or VirtioBlock with the default driver being defaultBlockDriver
	BlockDeviceDriver string

	// HypervisorMachineType specifies the type of machine being
	// emulated.
	HypervisorMachineType string

	// MemoryPath is the memory file path of VM memory. Used when either BootToBeTemplate or
	// BootFromTemplate is true.
	MemoryPath string

	// DevicesStatePath is the VM device state file path. Used when either BootToBeTemplate or
	// BootFromTemplate is true.
	DevicesStatePath string

	// EntropySource is the path to a host source of
	// entropy (/dev/random, /dev/urandom or real hardware RNG device)
	EntropySource string

	// Shared file system type:
	//   - virtio-9p
	//   - virtio-fs (default)
	SharedFS string

	// Path for filesystem sharing
	SharedPath string

	// VirtioFSDaemon is the virtio-fs vhost-user daemon path
	VirtioFSDaemon string

	// VirtioFSCache cache mode for fs version cache or "none"
	VirtioFSCache string

	// File based memory backend root directory
	FileBackedMemRootDir string

	// VhostUserStorePath is the directory path where vhost-user devices
	// related folders, sockets and device nodes should be.
	VhostUserStorePath string

	// GuestCoredumpPath is the path in host for saving guest memory dump
	GuestMemoryDumpPath string

	// GuestHookPath is the path within the VM that will be used for 'drop-in' hooks
	GuestHookPath string

	// VMid is the id of the VM that create the hypervisor if the VM is created by the factory.
	// VMid is "" if the hypervisor is not created by the factory.
	VMid string

	// VMStorePath is the location on disk where VM information will persist
	VMStorePath string

	// VMStorePath is the location on disk where runtime information will persist
	RunStorePath string

	// SELinux label for the VM
	SELinuxProcessLabel string

	// HypervisorPathList is the list of hypervisor paths names allowed in annotations
	HypervisorPathList []string

	// HypervisorCtlPathList is the list of hypervisor control paths names allowed in annotations
	HypervisorCtlPathList []string

	// JailerPathList is the list of jailer paths names allowed in annotations
	JailerPathList []string

	// EntropySourceList is the list of valid entropy sources
	EntropySourceList []string

	// VirtioFSDaemonList is the list of valid virtiofs names for annotations
	VirtioFSDaemonList []string

	// VirtioFSExtraArgs passes options to virtiofsd daemon
	VirtioFSExtraArgs []string

	// Enable annotations by name
	EnableAnnotations []string

	// FileBackedMemRootList is the list of valid root directories values for annotations
	FileBackedMemRootList []string

	// PFlash image paths
	PFlash []string

	// VhostUserStorePathList is the list of valid values for vhost-user paths
	VhostUserStorePathList []string

	// SeccompSandbox is the qemu function which enables the seccomp feature
	SeccompSandbox string

	// BlockiDeviceAIO specifies the I/O API to be used.
	BlockDeviceAIO string

	// KernelParams are additional guest kernel parameters.
	KernelParams []Param

	// HypervisorParams are additional hypervisor parameters.
	HypervisorParams []Param

	// SGXEPCSize specifies the size in bytes for the EPC Section.
	// Enable SGX. Hardware-based isolation and memory encryption.
	SGXEPCSize int64

	// DiskRateLimiterBwRate is used to control disk I/O bandwidth on VM level.
	// The same value, defined in bits per second, is used for inbound and outbound bandwidth.
	DiskRateLimiterBwMaxRate int64

	// DiskRateLimiterBwOneTimeBurst is used to control disk I/O bandwidth on VM level.
	// This increases the initial max rate and this initial extra credit does *NOT* replenish
	// and can be used for an *initial* burst of data.
	DiskRateLimiterBwOneTimeBurst int64

	// DiskRateLimiterOpsRate is used to control disk I/O operations on VM level.
	// The same value, defined in operations per second, is used for inbound and outbound bandwidth.
	DiskRateLimiterOpsMaxRate int64

	// DiskRateLimiterOpsOneTimeBurst is used to control disk I/O operations on VM level.
	// This increases the initial max rate and this initial extra credit does *NOT* replenish
	// and can be used for an *initial* burst of data.
>>>>>>> 08d230c9
	DiskRateLimiterOpsOneTimeBurst int64
	SGXEPCSize                     int64
	DefaultMaxMemorySize           uint64
	NetRateLimiterBwMaxRate        int64
	NetRateLimiterBwOneTimeBurst   int64
	NetRateLimiterOpsMaxRate       int64
	NetRateLimiterOpsOneTimeBurst  int64
	MemOffset                      uint64
	TxRateLimiterMaxRate           uint64
	DiskRateLimiterBwMaxRate       int64
	RxRateLimiterMaxRate           uint64
	MemorySize                     uint32
	DefaultMaxVCPUs                uint32
	DefaultBridges                 uint32
	Msize9p                        uint32
	MemSlots                       uint32
	VirtioFSCacheSize              uint32
	Uid                            uint32
	Gid                            uint32
	SEVGuestPolicy                 uint32
	PCIeRootPort                   uint32
	NumVCPUs                       uint32
	IOMMUPlatform                  bool
	EnableIOThreads                bool
	Debug                          bool
	MemPrealloc                    bool
	HugePages                      bool
	VirtioMem                      bool
	IOMMU                          bool
	DisableBlockDeviceUse          bool
	DisableNestingChecks           bool
	DisableImageNvdimm             bool
	HotplugVFIOOnRootBus           bool
	GuestMemoryDumpPaging          bool
	ConfidentialGuest              bool
	GuestPreAttestation            bool
	BlockDeviceCacheNoflush        bool
	BlockDeviceCacheDirect         bool
	BlockDeviceCacheSet            bool
	BootToBeTemplate               bool
	BootFromTemplate               bool
	DisableVhostNet                bool
	EnableVhostUserStore           bool
	GuestSwap                      bool
	Rootless                       bool
	DisableSeccomp                 bool
	DisableSeLinux                 bool
	LegacySerial                   bool
}

// vcpu mapping from vcpu number to thread number
type VcpuThreadIDs struct {
	vcpus map[int]int
}

func (conf *HypervisorConfig) CheckTemplateConfig() error {
	if conf.BootToBeTemplate && conf.BootFromTemplate {
		return fmt.Errorf("Cannot set both 'to be' and 'from' vm tempate")
	}

	if conf.BootToBeTemplate || conf.BootFromTemplate {
		if conf.MemoryPath == "" {
			return fmt.Errorf("Missing MemoryPath for vm template")
		}

		if conf.BootFromTemplate && conf.DevicesStatePath == "" {
			return fmt.Errorf("Missing DevicesStatePath to Load from vm template")
		}
	}

	return nil
}

// AddKernelParam allows the addition of new kernel parameters to an existing
// hypervisor configuration.
func (conf *HypervisorConfig) AddKernelParam(p Param) error {
	if p.Key == "" {
		return fmt.Errorf("Empty kernel parameter")
	}

	conf.KernelParams = append(conf.KernelParams, p)

	return nil
}

func (conf *HypervisorConfig) AddCustomAsset(a *types.Asset) error {
	if a == nil || a.Path() == "" {
		// We did not get a custom asset, we will use the default one.
		return nil
	}

	if !a.Valid() {
		return fmt.Errorf("Invalid %s at %s", a.Type(), a.Path())
	}

	hvLogger.Debugf("Using custom %v asset %s", a.Type(), a.Path())

	if conf.customAssets == nil {
		conf.customAssets = make(map[types.AssetType]*types.Asset)
	}

	conf.customAssets[a.Type()] = a

	return nil
}

func (conf *HypervisorConfig) assetPath(t types.AssetType) (string, error) {
	// Custom assets take precedence over the configured ones
	a, ok := conf.customAssets[t]
	if ok {
		return a.Path(), nil
	}

	// We could not find a custom asset for the given type, let's
	// fall back to the configured ones.
	switch t {
	case types.KernelAsset:
		return conf.KernelPath, nil
	case types.ImageAsset:
		return conf.ImagePath, nil
	case types.InitrdAsset:
		return conf.InitrdPath, nil
	case types.HypervisorAsset:
		return conf.HypervisorPath, nil
	case types.HypervisorCtlAsset:
		return conf.HypervisorCtlPath, nil
	case types.JailerAsset:
		return conf.JailerPath, nil
	case types.FirmwareAsset:
		return conf.FirmwarePath, nil
	case types.FirmwareVolumeAsset:
		return conf.FirmwareVolumePath, nil
	default:
		return "", fmt.Errorf("Unknown asset type %v", t)
	}
}

func (conf *HypervisorConfig) isCustomAsset(t types.AssetType) bool {
	_, ok := conf.customAssets[t]
	return ok
}

// KernelAssetPath returns the guest kernel path
func (conf *HypervisorConfig) KernelAssetPath() (string, error) {
	return conf.assetPath(types.KernelAsset)
}

// CustomKernelAsset returns true if the kernel asset is a custom one, false otherwise.
func (conf *HypervisorConfig) CustomKernelAsset() bool {
	return conf.isCustomAsset(types.KernelAsset)
}

// ImageAssetPath returns the guest image path
func (conf *HypervisorConfig) ImageAssetPath() (string, error) {
	return conf.assetPath(types.ImageAsset)
}

// CustomImageAsset returns true if the image asset is a custom one, false otherwise.
func (conf *HypervisorConfig) CustomImageAsset() bool {
	return conf.isCustomAsset(types.ImageAsset)
}

// InitrdAssetPath returns the guest initrd path
func (conf *HypervisorConfig) InitrdAssetPath() (string, error) {
	return conf.assetPath(types.InitrdAsset)
}

// CustomInitrdAsset returns true if the initrd asset is a custom one, false otherwise.
func (conf *HypervisorConfig) CustomInitrdAsset() bool {
	return conf.isCustomAsset(types.InitrdAsset)
}

// HypervisorAssetPath returns the VM hypervisor path
func (conf *HypervisorConfig) HypervisorAssetPath() (string, error) {
	return conf.assetPath(types.HypervisorAsset)
}

func (conf *HypervisorConfig) IfPVPanicEnabled() bool {
	return conf.GuestMemoryDumpPath != ""
}

// HypervisorCtlAssetPath returns the VM hypervisor ctl path
func (conf *HypervisorConfig) HypervisorCtlAssetPath() (string, error) {
	return conf.assetPath(types.HypervisorCtlAsset)
}

// CustomHypervisorAsset returns true if the hypervisor asset is a custom one, false otherwise.
func (conf *HypervisorConfig) CustomHypervisorAsset() bool {
	return conf.isCustomAsset(types.HypervisorAsset)
}

// FirmwareAssetPath returns the guest firmware path
func (conf *HypervisorConfig) FirmwareAssetPath() (string, error) {
	return conf.assetPath(types.FirmwareAsset)
}

// FirmwareVolumeAssetPath returns the guest firmware volume path
func (conf *HypervisorConfig) FirmwareVolumeAssetPath() (string, error) {
	return conf.assetPath(types.FirmwareVolumeAsset)
}

func appendParam(params []Param, parameter string, value string) []Param {
	return append(params, Param{parameter, value})
}

// SerializeParams converts []Param to []string
func SerializeParams(params []Param, delim string) []string {
	var parameters []string

	for _, p := range params {
		if p.Key == "" && p.Value == "" {
			continue
		} else if p.Key == "" {
			parameters = append(parameters, fmt.Sprint(p.Value))
		} else if p.Value == "" {
			parameters = append(parameters, fmt.Sprint(p.Key))
		} else if delim == "" {
			parameters = append(parameters, fmt.Sprint(p.Key))
			parameters = append(parameters, fmt.Sprint(p.Value))
		} else {
			parameters = append(parameters, fmt.Sprintf("%s%s%s", p.Key, delim, p.Value))
		}
	}

	return parameters
}

// DeserializeParams converts []string to []Param
func DeserializeParams(parameters []string) []Param {
	var params []Param

	for _, param := range parameters {
		if param == "" {
			continue
		}
		p := strings.SplitN(param, "=", 2)
		if len(p) == 2 {
			params = append(params, Param{Key: p[0], Value: p[1]})
		} else {
			params = append(params, Param{Key: p[0], Value: ""})
		}
	}

	return params
}

// CheckCmdline checks whether an option or parameter is present in the kernel command line.
// Search is case-insensitive.
// Takes path to file that contains the kernel command line, desired option, and permitted values
// (empty values to Check for options).
func CheckCmdline(kernelCmdlinePath, searchParam string, searchValues []string) (bool, error) {
	f, err := os.Open(kernelCmdlinePath)
	if err != nil {
		return false, err
	}
	defer f.Close()

	// Create Check function -- either Check for verbatim option
	// or Check for parameter and permitted values
	var check func(string, string, []string) bool
	if len(searchValues) == 0 {
		check = func(option, searchParam string, _ []string) bool {
			return strings.EqualFold(option, searchParam)
		}
	} else {
		check = func(param, searchParam string, searchValues []string) bool {
			// split parameter and value
			split := strings.SplitN(param, "=", 2)
			if len(split) < 2 || split[0] != searchParam {
				return false
			}
			for _, value := range searchValues {
				if strings.EqualFold(value, split[1]) {
					return true
				}
			}
			return false
		}
	}

	scanner := bufio.NewScanner(f)
	for scanner.Scan() {
		for _, field := range strings.Fields(scanner.Text()) {
			if check(field, searchParam, searchValues) {
				return true, nil
			}
		}
	}
	return false, err
}

func CPUFlags(cpuInfoPath string) (map[string]bool, error) {
	flagsField := "flags"

	f, err := os.Open(cpuInfoPath)
	if err != nil {
		return map[string]bool{}, err
	}
	defer f.Close()

	flags := make(map[string]bool)
	scanner := bufio.NewScanner(f)
	for scanner.Scan() {
		// Expected format: ["flags", ":", ...] or ["flags:", ...]
		fields := strings.Fields(scanner.Text())
		if len(fields) < 2 {
			continue
		}

		if !strings.HasPrefix(fields[0], flagsField) {
			continue
		}

		for _, field := range fields[1:] {
			flags[field] = true
		}

		return flags, nil
	}

	if err := scanner.Err(); err != nil {
		return map[string]bool{}, err
	}

	return map[string]bool{}, fmt.Errorf("Couldn't find %q from %q output", flagsField, cpuInfoPath)
}

// RunningOnVMM checks if the system is running inside a VM.
func RunningOnVMM(cpuInfoPath string) (bool, error) {
	if runtime.GOARCH == "amd64" {
		flags, err := CPUFlags(cpuInfoPath)
		if err != nil {
			return false, err
		}
		return flags["hypervisor"], nil
	}

	hvLogger.WithField("arch", runtime.GOARCH).Info("Unable to know if the system is running inside a VM")
	return false, nil
}

func GetHypervisorPid(h Hypervisor) int {
	pids := h.GetPids()
	if len(pids) == 0 {
		return 0
	}
	return pids[0]
}

// Kind of guest protection
type guestProtection uint8

const (
	noneProtection guestProtection = iota

	//Intel Trust Domain Extensions
	//https://software.intel.com/content/www/us/en/develop/articles/intel-trust-domain-extensions.html
	// Exclude from lint checking for it won't be used on arm64 code
	tdxProtection

	// AMD Secure Encrypted Virtualization
	// https://developer.amd.com/sev/
	// Exclude from lint checking for it won't be used on arm64 code
	sevProtection

	// IBM POWER 9 Protected Execution Facility
	// https://www.kernel.org/doc/html/latest/powerpc/ultravisor.html
	// Exclude from lint checking for it won't be used on arm64 code
	pefProtection

	// IBM Secure Execution (IBM Z & LinuxONE)
	// https://www.kernel.org/doc/html/latest/virt/kvm/s390-pv.html
	// Exclude from lint checking for it won't be used on arm64 code
	seProtection
)

var guestProtectionStr = [...]string{
	noneProtection: "none",
	pefProtection:  "pef",
	seProtection:   "se",
	sevProtection:  "sev",
	tdxProtection:  "tdx",
}

func (gp guestProtection) String() string {
	return guestProtectionStr[gp]
}

func genericAvailableGuestProtections() (protections []string) {
	return
}

func AvailableGuestProtections() (protections []string) {
	gp, err := availableGuestProtection()
	if err != nil || gp == noneProtection {
		return genericAvailableGuestProtections()
	}
	return []string{gp.String()}
}

// hypervisor is the virtcontainers hypervisor interface.
// The default hypervisor implementation is Qemu.
type Hypervisor interface {
	CreateVM(ctx context.Context, id string, network Network, hypervisorConfig *HypervisorConfig) error
	StartVM(ctx context.Context, timeout int) error
	AttestVM(ctx context.Context) error

	// If wait is set, don't actively stop the sandbox:
	// just perform cleanup.
	StopVM(ctx context.Context, waitOnly bool) error
	PauseVM(ctx context.Context) error
	SaveVM() error
	ResumeVM(ctx context.Context) error
	AddDevice(ctx context.Context, devInfo interface{}, devType DeviceType) error
	HotplugAddDevice(ctx context.Context, devInfo interface{}, devType DeviceType) (interface{}, error)
	HotplugRemoveDevice(ctx context.Context, devInfo interface{}, devType DeviceType) (interface{}, error)
	ResizeMemory(ctx context.Context, memMB uint32, memoryBlockSizeMB uint32, probe bool) (uint32, MemoryDevice, error)
	ResizeVCPUs(ctx context.Context, vcpus uint32) (uint32, uint32, error)
	GetVMConsole(ctx context.Context, sandboxID string) (string, string, error)
	Disconnect(ctx context.Context)
	Capabilities(ctx context.Context) types.Capabilities
	HypervisorConfig() HypervisorConfig
	GetThreadIDs(ctx context.Context) (VcpuThreadIDs, error)
	Cleanup(ctx context.Context) error
	// getPids returns a slice of hypervisor related process ids.
	// The hypervisor pid must be put at index 0.
	setConfig(config *HypervisorConfig) error
	GetPids() []int
	GetVirtioFsPid() *int
	fromGrpc(ctx context.Context, hypervisorConfig *HypervisorConfig, j []byte) error
	toGrpc(ctx context.Context) ([]byte, error)
	Check() error

	Save() hv.HypervisorState
	Load(hv.HypervisorState)

	// generate the socket to communicate the host and guest
	GenerateSocket(id string) (interface{}, error)

	// check if hypervisor supports built-in rate limiter.
	IsRateLimiterBuiltin() bool
}<|MERGE_RESOLUTION|>--- conflicted
+++ resolved
@@ -244,7 +244,6 @@
 
 // HypervisorConfig is the hypervisor configuration.
 type HypervisorConfig struct {
-<<<<<<< HEAD
 	customAssets                   map[types.AssetType]*types.Asset
 	SeccompSandbox                 string
 	KernelPath                     string
@@ -279,6 +278,7 @@
 	GuestPreAttestationSecretGuid  string
 	GuestPreAttestationSecretType  string
 	SEVCertChainPath               string
+	BlockDeviceAIO                 string
 	JailerPathList                 []string
 	EntropySourceList              []string
 	VirtioFSDaemonList             []string
@@ -292,172 +292,10 @@
 	Groups                         []uint32
 	HypervisorPathList             []string
 	HypervisorParams               []Param
+	SGXEPCSize                     int64
+	DiskRateLimiterBwMaxRate       int64
 	DiskRateLimiterBwOneTimeBurst  int64
 	DiskRateLimiterOpsMaxRate      int64
-=======
-	// customAssets is a map of assets.
-	// Each value in that map takes precedence over the configured assets.
-	// For example, if there is a value for the "kernel" key in this map,
-	// it will be used for the sandbox's kernel path instead of KernelPath.
-	customAssets map[types.AssetType]*types.Asset
-
-	// Supplementary group IDs.
-	Groups []uint32
-
-	// KernelPath is the guest kernel host path.
-	KernelPath string
-
-	// ImagePath is the guest image host path.
-	ImagePath string
-
-	// InitrdPath is the guest initrd image host path.
-	// ImagePath and InitrdPath cannot be set at the same time.
-	InitrdPath string
-
-	// FirmwarePath is the bios host path
-	FirmwarePath string
-
-	// FirmwareVolumePath is the configuration volume path for the firmware
-	FirmwareVolumePath string
-
-	// MachineAccelerators are machine specific accelerators
-	MachineAccelerators string
-
-	// CPUFeatures are cpu specific features
-	CPUFeatures string
-
-	// HypervisorPath is the hypervisor executable host path.
-	HypervisorPath string
-
-	// HypervisorCtlPath is the hypervisor ctl executable host path.
-	HypervisorCtlPath string
-
-	// JailerPath is the jailer executable host path.
-	JailerPath string
-
-	// BlockDeviceDriver specifies the driver to be used for block device
-	// either VirtioSCSI or VirtioBlock with the default driver being defaultBlockDriver
-	BlockDeviceDriver string
-
-	// HypervisorMachineType specifies the type of machine being
-	// emulated.
-	HypervisorMachineType string
-
-	// MemoryPath is the memory file path of VM memory. Used when either BootToBeTemplate or
-	// BootFromTemplate is true.
-	MemoryPath string
-
-	// DevicesStatePath is the VM device state file path. Used when either BootToBeTemplate or
-	// BootFromTemplate is true.
-	DevicesStatePath string
-
-	// EntropySource is the path to a host source of
-	// entropy (/dev/random, /dev/urandom or real hardware RNG device)
-	EntropySource string
-
-	// Shared file system type:
-	//   - virtio-9p
-	//   - virtio-fs (default)
-	SharedFS string
-
-	// Path for filesystem sharing
-	SharedPath string
-
-	// VirtioFSDaemon is the virtio-fs vhost-user daemon path
-	VirtioFSDaemon string
-
-	// VirtioFSCache cache mode for fs version cache or "none"
-	VirtioFSCache string
-
-	// File based memory backend root directory
-	FileBackedMemRootDir string
-
-	// VhostUserStorePath is the directory path where vhost-user devices
-	// related folders, sockets and device nodes should be.
-	VhostUserStorePath string
-
-	// GuestCoredumpPath is the path in host for saving guest memory dump
-	GuestMemoryDumpPath string
-
-	// GuestHookPath is the path within the VM that will be used for 'drop-in' hooks
-	GuestHookPath string
-
-	// VMid is the id of the VM that create the hypervisor if the VM is created by the factory.
-	// VMid is "" if the hypervisor is not created by the factory.
-	VMid string
-
-	// VMStorePath is the location on disk where VM information will persist
-	VMStorePath string
-
-	// VMStorePath is the location on disk where runtime information will persist
-	RunStorePath string
-
-	// SELinux label for the VM
-	SELinuxProcessLabel string
-
-	// HypervisorPathList is the list of hypervisor paths names allowed in annotations
-	HypervisorPathList []string
-
-	// HypervisorCtlPathList is the list of hypervisor control paths names allowed in annotations
-	HypervisorCtlPathList []string
-
-	// JailerPathList is the list of jailer paths names allowed in annotations
-	JailerPathList []string
-
-	// EntropySourceList is the list of valid entropy sources
-	EntropySourceList []string
-
-	// VirtioFSDaemonList is the list of valid virtiofs names for annotations
-	VirtioFSDaemonList []string
-
-	// VirtioFSExtraArgs passes options to virtiofsd daemon
-	VirtioFSExtraArgs []string
-
-	// Enable annotations by name
-	EnableAnnotations []string
-
-	// FileBackedMemRootList is the list of valid root directories values for annotations
-	FileBackedMemRootList []string
-
-	// PFlash image paths
-	PFlash []string
-
-	// VhostUserStorePathList is the list of valid values for vhost-user paths
-	VhostUserStorePathList []string
-
-	// SeccompSandbox is the qemu function which enables the seccomp feature
-	SeccompSandbox string
-
-	// BlockiDeviceAIO specifies the I/O API to be used.
-	BlockDeviceAIO string
-
-	// KernelParams are additional guest kernel parameters.
-	KernelParams []Param
-
-	// HypervisorParams are additional hypervisor parameters.
-	HypervisorParams []Param
-
-	// SGXEPCSize specifies the size in bytes for the EPC Section.
-	// Enable SGX. Hardware-based isolation and memory encryption.
-	SGXEPCSize int64
-
-	// DiskRateLimiterBwRate is used to control disk I/O bandwidth on VM level.
-	// The same value, defined in bits per second, is used for inbound and outbound bandwidth.
-	DiskRateLimiterBwMaxRate int64
-
-	// DiskRateLimiterBwOneTimeBurst is used to control disk I/O bandwidth on VM level.
-	// This increases the initial max rate and this initial extra credit does *NOT* replenish
-	// and can be used for an *initial* burst of data.
-	DiskRateLimiterBwOneTimeBurst int64
-
-	// DiskRateLimiterOpsRate is used to control disk I/O operations on VM level.
-	// The same value, defined in operations per second, is used for inbound and outbound bandwidth.
-	DiskRateLimiterOpsMaxRate int64
-
-	// DiskRateLimiterOpsOneTimeBurst is used to control disk I/O operations on VM level.
-	// This increases the initial max rate and this initial extra credit does *NOT* replenish
-	// and can be used for an *initial* burst of data.
->>>>>>> 08d230c9
 	DiskRateLimiterOpsOneTimeBurst int64
 	SGXEPCSize                     int64
 	DefaultMaxMemorySize           uint64
