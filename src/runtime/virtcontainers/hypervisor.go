--- conflicted
+++ resolved
@@ -309,7 +309,6 @@
 	DiskRateLimiterBwOneTimeBurst  int64
 	DiskRateLimiterOpsMaxRate      int64
 	DiskRateLimiterOpsOneTimeBurst int64
-<<<<<<< HEAD
 	SGXEPCSize                     int64
 	DefaultMaxMemorySize           uint64
 	NetRateLimiterBwMaxRate        int64
@@ -359,168 +358,9 @@
 	Rootless                       bool
 	DisableSeccomp                 bool
 	DisableSeLinux                 bool
+	DisableGuestSeLinux            bool
 	LegacySerial                   bool
 	EnableVCPUsPinning             bool
-=======
-
-	// RxRateLimiterMaxRate is used to control network I/O inbound bandwidth on VM level.
-	RxRateLimiterMaxRate uint64
-
-	// TxRateLimiterMaxRate is used to control network I/O outbound bandwidth on VM level.
-	TxRateLimiterMaxRate uint64
-
-	// NetRateLimiterBwRate is used to control network I/O bandwidth on VM level.
-	// The same value, defined in bits per second, is used for inbound and outbound bandwidth.
-	NetRateLimiterBwMaxRate int64
-
-	// NetRateLimiterBwOneTimeBurst is used to control network I/O bandwidth on VM level.
-	// This increases the initial max rate and this initial extra credit does *NOT* replenish
-	// and can be used for an *initial* burst of data.
-	NetRateLimiterBwOneTimeBurst int64
-
-	// NetRateLimiterOpsRate is used to control network I/O operations on VM level.
-	// The same value, defined in operations per second, is used for inbound and outbound bandwidth.
-	NetRateLimiterOpsMaxRate int64
-
-	// NetRateLimiterOpsOneTimeBurst is used to control network I/O operations on VM level.
-	// This increases the initial max rate and this initial extra credit does *NOT* replenish
-	// and can be used for an *initial* burst of data.
-	NetRateLimiterOpsOneTimeBurst int64
-
-	// MemOffset specifies memory space for nvdimm device
-	MemOffset uint64
-
-	// PCIeRootPort is used to indicate the number of PCIe Root Port devices
-	// The PCIe Root Port device is used to hot-plug the PCIe device
-	PCIeRootPort uint32
-
-	// NumVCPUs specifies default number of vCPUs for the VM.
-	NumVCPUs uint32
-
-	//DefaultMaxVCPUs specifies the maximum number of vCPUs for the VM.
-	DefaultMaxVCPUs uint32
-
-	// DefaultMem specifies default memory size in MiB for the VM.
-	MemorySize uint32
-
-	// DefaultMaxMemorySize specifies the maximum amount of RAM in MiB for the VM.
-	DefaultMaxMemorySize uint64
-
-	// DefaultBridges specifies default number of bridges for the VM.
-	// Bridges can be used to hot plug devices
-	DefaultBridges uint32
-
-	// Msize9p is used as the msize for 9p shares
-	Msize9p uint32
-
-	// MemSlots specifies default memory slots the VM.
-	MemSlots uint32
-
-	// VirtioFSCacheSize is the DAX cache size in MiB
-	VirtioFSCacheSize uint32
-
-	// Size of virtqueues
-	VirtioFSQueueSize uint32
-
-	// User ID.
-	Uid uint32
-
-	// Group ID.
-	Gid uint32
-
-	// BlockDeviceCacheSet specifies cache-related options will be set to block devices or not.
-	BlockDeviceCacheSet bool
-
-	// BlockDeviceCacheDirect specifies cache-related options for block devices.
-	// Denotes whether use of O_DIRECT (bypass the host page cache) is enabled.
-	BlockDeviceCacheDirect bool
-
-	// BlockDeviceCacheNoflush specifies cache-related options for block devices.
-	// Denotes whether flush requests for the device are ignored.
-	BlockDeviceCacheNoflush bool
-
-	// DisableBlockDeviceUse disallows a block device from being used.
-	DisableBlockDeviceUse bool
-
-	// EnableIOThreads enables IO to be processed in a separate thread.
-	// Supported currently for virtio-scsi driver.
-	EnableIOThreads bool
-
-	// Debug changes the default hypervisor and kernel parameters to
-	// enable debug output where available.
-	Debug bool
-
-	// MemPrealloc specifies if the memory should be pre-allocated
-	MemPrealloc bool
-
-	// HugePages specifies if the memory should be pre-allocated from huge pages
-	HugePages bool
-
-	// VirtioMem is used to enable/disable virtio-mem
-	VirtioMem bool
-
-	// IOMMU specifies if the VM should have a vIOMMU
-	IOMMU bool
-
-	// IOMMUPlatform is used to indicate if IOMMU_PLATFORM is enabled for supported devices
-	IOMMUPlatform bool
-
-	// DisableNestingChecks is used to override customizations performed
-	// when running on top of another VMM.
-	DisableNestingChecks bool
-
-	// DisableImageNvdimm is used to disable guest rootfs image nvdimm devices
-	DisableImageNvdimm bool
-
-	// HotplugVFIOOnRootBus is used to indicate if devices need to be hotplugged on the
-	// root bus instead of a bridge.
-	HotplugVFIOOnRootBus bool
-
-	// GuestMemoryDumpPaging is used to indicate if enable paging
-	// for QEMU dump-guest-memory command
-	GuestMemoryDumpPaging bool
-
-	// Enable confidential guest support.
-	// Enable or disable different hardware features, ranging
-	// from memory encryption to both memory and CPU-state encryption and integrity.
-	ConfidentialGuest bool
-
-	// Enable SEV-SNP guests on AMD machines capable of both
-	SevSnpGuest bool
-
-	// BootToBeTemplate used to indicate if the VM is created to be a template VM
-	BootToBeTemplate bool
-
-	// BootFromTemplate used to indicate if the VM should be created from a template VM
-	BootFromTemplate bool
-
-	// DisableVhostNet is used to indicate if host supports vhost_net
-	DisableVhostNet bool
-
-	// EnableVhostUserStore is used to indicate if host supports vhost-user-blk/scsi
-	EnableVhostUserStore bool
-
-	// GuestSwap Used to enable/disable swap in the guest
-	GuestSwap bool
-
-	// Rootless is used to enable rootless VMM process
-	Rootless bool
-
-	// Disable seccomp from the hypervisor process
-	DisableSeccomp bool
-
-	// Disable selinux from the hypervisor process
-	DisableSeLinux bool
-
-	// Disable selinux from the container process
-	DisableGuestSeLinux bool
-
-	// Use legacy serial for the guest console
-	LegacySerial bool
-
-	// EnableVCPUsPinning controls whether each vCPU thread should be scheduled to a fixed CPU
-	EnableVCPUsPinning bool
->>>>>>> 856d4b73
 }
 
 // vcpu mapping from vcpu number to thread number
