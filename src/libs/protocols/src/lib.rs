// Copyright (c) 2020 Ant Financial
//
// SPDX-License-Identifier: Apache-2.0
//
#![allow(bare_trait_objects)]
#![allow(clippy::redundant_field_names)]

pub mod agent;
pub mod agent_ttrpc;
#[cfg(feature = "async")]
pub mod agent_ttrpc_async;
pub mod csi;
pub mod empty;
pub mod health;
pub mod health_ttrpc;
<<<<<<< HEAD
pub mod image;
pub mod image_ttrpc;
=======
#[cfg(feature = "async")]
pub mod health_ttrpc_async;
>>>>>>> 82ad43f9
pub mod oci;
pub mod trans;
pub mod types;<|MERGE_RESOLUTION|>--- conflicted
+++ resolved
@@ -13,13 +13,10 @@
 pub mod empty;
 pub mod health;
 pub mod health_ttrpc;
-<<<<<<< HEAD
 pub mod image;
 pub mod image_ttrpc;
-=======
 #[cfg(feature = "async")]
 pub mod health_ttrpc_async;
->>>>>>> 82ad43f9
 pub mod oci;
 pub mod trans;
 pub mod types;