--- conflicted
+++ resolved
@@ -372,22 +372,14 @@
         let mut policy = read_to_string(&rules_input_file)?;
         policy += "\npolicy_data := ";
         policy += json_data;
-<<<<<<< HEAD
-        info!("Decoded policy size {:?} characters", policy.len());
-=======
         info!("Decoded policy length {:?} characters", policy.len());
->>>>>>> 8cefeee6
 
         if let Some(file_name) = output_policy_file {
             export_decoded_policy(&policy, &file_name)?;
         }
 
         let encoded_policy = general_purpose::STANDARD.encode(policy.as_bytes());
-<<<<<<< HEAD
-        info!("Encoded policy size {:?} characters", encoded_policy.len());
-=======
         info!("Encoded policy length {:?} characters", encoded_policy.len());
->>>>>>> 8cefeee6
 
         if self.is_deployment() {
             info!("Adding policy to Deployment YAML");
@@ -405,16 +397,7 @@
         } else {
             info!("Adding policy to Pod YAML");
 
-<<<<<<< HEAD
-            if let Some(annotations) = &mut self.metadata.annotations {
-                annotations
-                    .entry("io.katacontainers.config.agent.policy".to_string())
-                    .and_modify(|v| *v = encoded_policy.to_string())
-                    .or_insert(encoded_policy.to_string());
-            }
-=======
             Self::add_policy_annotation(&mut self.metadata.annotations, &encoded_policy);
->>>>>>> 8cefeee6
 
             if let Some(containers) = &mut self.spec.containers {
                 // Remove the pause container before serializing.
