--- conflicted
+++ resolved
@@ -137,7 +137,6 @@
     sandbox: Arc<Mutex<Sandbox>>,
 }
 
-<<<<<<< HEAD
 // A container ID must match this regex:
 //
 //     ^[a-zA-Z0-9][a-zA-Z0-9_.-]+$
@@ -175,8 +174,6 @@
     target.env.append(&mut source.env.clone());
 }
 
-=======
->>>>>>> 82ad43f9
 impl AgentService {
     #[instrument]
     async fn do_create_container(
@@ -1746,20 +1743,14 @@
 }
 
 pub fn start(s: Arc<Mutex<Sandbox>>, server_address: &str) -> Result<TtrpcServer> {
-<<<<<<< HEAD
     let agent_service = Box::new(AgentService { sandbox: s.clone() })
         as Box<dyn protocols::agent_ttrpc::AgentService + Send + Sync>;
-=======
-    let agent_service =
-        Box::new(AgentService { sandbox: s }) as Box<dyn agent_ttrpc::AgentService + Send + Sync>;
->>>>>>> 82ad43f9
 
     let agent_worker = Arc::new(agent_service);
 
     let health_service = Box::new(HealthService {}) as Box<dyn health_ttrpc::Health + Send + Sync>;
     let health_worker = Arc::new(health_service);
 
-<<<<<<< HEAD
     let image_service = Box::new(image_rpc::ImageService::new(s))
         as Box<dyn protocols::image_ttrpc::Image + Send + Sync>;
 
@@ -1768,11 +1759,6 @@
     let health_service = protocols::health_ttrpc::create_health(health_worker);
 
     let image_service = protocols::image_ttrpc::create_image(Arc::new(image_service));
-=======
-    let aservice = agent_ttrpc::create_agent_service(agent_worker);
-
-    let hservice = health_ttrpc::create_health(health_worker);
->>>>>>> 82ad43f9
 
     let server = TtrpcServer::new()
         .bind(server_address)?
