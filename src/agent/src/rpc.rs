--- conflicted
+++ resolved
@@ -113,15 +113,7 @@
 //
 //     ^[a-zA-Z0-9][a-zA-Z0-9_.-]+$
 //
-<<<<<<< HEAD
 pub fn verify_cid(id: &str) -> Result<()> {
-    let valid = id.len() > 1
-        && id.chars().next().unwrap().is_alphanumeric()
-        && id
-            .chars()
-            .all(|c| (c.is_alphanumeric() || ['.', '-', '_'].contains(&c)));
-=======
-fn verify_cid(id: &str) -> Result<()> {
     let mut chars = id.chars();
 
     let valid = match chars.next() {
@@ -134,7 +126,6 @@
         }
         _ => false,
     };
->>>>>>> c3de1611
 
     match valid {
         true => Ok(()),
@@ -1441,33 +1432,8 @@
     Ok(content)
 }
 
-<<<<<<< HEAD
-fn find_process<'a>(
-    sandbox: &'a mut Sandbox,
-    cid: &'a str,
-    eid: &'a str,
-    init: bool,
-) -> Result<&'a mut Process> {
-    let ctr = sandbox
-        .get_container(cid)
-        .ok_or_else(|| anyhow!("Invalid container id"))?;
-
-    if init || eid.is_empty() {
-        return ctr
-            .processes
-            .get_mut(&ctr.init_process_pid)
-            .ok_or_else(|| anyhow!("cannot find init process!"));
-    }
-
-    ctr.get_process(eid).map_err(|_| anyhow!("Invalid exec id"))
-}
-
-pub fn start(s: Arc<Mutex<Sandbox>>, server_address: &str) -> TtrpcServer {
+pub fn start(s: Arc<Mutex<Sandbox>>, server_address: &str) -> Result<TtrpcServer> {
     let agent_service = Box::new(AgentService { sandbox: s.clone() })
-=======
-pub fn start(s: Arc<Mutex<Sandbox>>, server_address: &str) -> Result<TtrpcServer> {
-    let agent_service = Box::new(AgentService { sandbox: s })
->>>>>>> c3de1611
         as Box<dyn protocols::agent_ttrpc::AgentService + Send + Sync>;
 
     let agent_worker = Arc::new(agent_service);
@@ -1486,17 +1452,10 @@
     let image_service = protocols::image_ttrpc::create_image(Arc::new(image_service));
 
     let server = TtrpcServer::new()
-<<<<<<< HEAD
-        .bind(server_address)
-        .unwrap()
+        .bind(server_address)?
         .register_service(agent_service)
         .register_service(health_service)
         .register_service(image_service);
-=======
-        .bind(server_address)?
-        .register_service(aservice)
-        .register_service(hservice);
->>>>>>> c3de1611
 
     info!(sl!(), "ttRPC server started"; "address" => server_address);
 
@@ -1734,7 +1693,6 @@
     let config_path = bundle_path.join(CONFIG_JSON);
     let rootfs_path = bundle_path.join("rootfs");
 
-<<<<<<< HEAD
     let rootfs_exists = Path::new(&rootfs_path).exists();
     info!(
         sl!(),
@@ -1744,45 +1702,30 @@
     if !rootfs_exists {
         fs::create_dir_all(&rootfs_path)?;
         baremount(
-            &spec_root.path,
-            rootfs_path.to_str().unwrap(),
+            spec_root_path,
+            &rootfs_path,
             "bind",
             MsFlags::MS_BIND,
             "",
             &sl!(),
         )?;
     }
-=======
-    fs::create_dir_all(&rootfs_path)?;
-    baremount(
-        spec_root_path,
-        &rootfs_path,
-        "bind",
-        MsFlags::MS_BIND,
-        "",
-        &sl!(),
-    )?;
 
     let rootfs_path_name = rootfs_path
         .to_str()
         .ok_or_else(|| anyhow!("failed to convert rootfs to unicode"))?
         .to_string();
 
->>>>>>> c3de1611
     spec.root = Some(Root {
         path: rootfs_path_name,
         readonly: spec_root.readonly,
     });
-<<<<<<< HEAD
-    let _ = spec.save(config_path.to_str().unwrap());
-=======
 
     let _ = spec.save(
         config_path
             .to_str()
             .ok_or_else(|| anyhow!("cannot convert path to unicode"))?,
     );
->>>>>>> c3de1611
 
     let olddir = unistd::getcwd().context("cannot getcwd")?;
     unistd::chdir(
